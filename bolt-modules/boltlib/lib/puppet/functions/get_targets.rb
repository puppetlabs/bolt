--- conflicted
+++ resolved
@@ -4,12 +4,7 @@
 
 # Parses common ways of referring to targets and returns an array of Targets.
 #
-<<<<<<< HEAD
-# > **Note:** Not available in apply block when `future` is true
-=======
-# **NOTE:** Not available in apply block
-#
->>>>>>> c9bcfd83
+# > **Note:** Not available in apply block
 Puppet::Functions.create_function(:get_targets) do
   # @param names A pattern or array of patterns identifying a set of targets.
   # @return A list of unique Targets resolved from any target URIs and groups.
