--- conflicted
+++ resolved
@@ -1,38 +1,6 @@
 # Changelog
 
-<<<<<<< HEAD
-## Bolt Next
-
-### New features
-
-* **Filter tasks and plans by substring** ([#1596](https://github.com/puppetlabs/bolt/issues/1596))
-
-  Users can now filter available tasks and plans when using `bolt task show` and `bolt plan show` by
-  using the `--filter` CLI option. This option accepts a substring to match task and plan names against.
-
-### Bug fixes
-
-* **Bundled `resolve_reference` tasks set to private** ([#1599](https://github.com/puppetlabs/bolt/issues/1599))
-
-  `resolve_reference` tasks in bundled content have been set to private and will no longer appear when
-  using `bolt task show`.
-
-## Bolt 1.49.0
-
-### New features
-
-* **Add Kerberos support for SSH transport**
-
-  Users can now authenticate with Kerberos when using the SSH transport.
-
-### Bug fixes
-
-* **Remove apply result hash from human output** ([#1585](https://github.com/puppetlabs/bolt/issues/1585))
-
-  Apply result hashes will no longer be displayed when using human output. Instead, a metrics message
-  will be shown.
-=======
-## Bolt 2.0
+## Bolt 2.0.0
 
 ### New features
 
@@ -42,6 +10,18 @@
   error were caught and then returned. Failures during compilation of `apply()`
   blocks now provide clean error messages.
 
+* **Filter tasks and plans by substring** ([#1596](https://github.com/puppetlabs/bolt/issues/1596))
+
+  Users can now filter available tasks and plans when using `bolt task show` and `bolt plan show` by
+  using the `--filter` CLI option. This option accepts a substring to match task and plan names against.
+
+### Bug fixes
+
+* **Bundled `resolve_reference` tasks set to private** ([#1599](https://github.com/puppetlabs/bolt/issues/1599))
+
+  `resolve_reference` tasks in bundled content have been set to private and will no longer appear when
+  using `bolt task show`.
+
 ### Backward incompatible changes
 
 Bolt 2.0 contains backward-incompatible changes to the CLI, plan language, and configuration files.
@@ -112,7 +92,21 @@
 * `bolt-inventory-pdb` command has been removed
 
   Use the `puppetdb` plugin in an inventory file to replicate this functionality in a more dynamic way.
->>>>>>> c9bcfd83
+
+## Bolt 1.49.0
+
+### New features
+
+* **Add Kerberos support for SSH transport**
+
+  Users can now authenticate with Kerberos when using the SSH transport.
+
+### Bug fixes
+
+* **Remove apply result hash from human output** ([#1585](https://github.com/puppetlabs/bolt/issues/1585))
+
+  Apply result hashes will no longer be displayed when using human output. Instead, a metrics message
+  will be shown.
 
 ## Bolt 1.48.0
 
