--- conflicted
+++ resolved
@@ -16,6 +16,30 @@
 > **Remember:** You can find the documentation and required parameters for a plan using `bolt plan show <PLAN NAME>`.
 
 You can pass a comma-separated list of target names, wildcard patterns, or group names to a plan parameter of type `TargetSpec`. For more information on the `TargetSpec` type, see [Writing plans in the Puppet language](./writing_plans.md#targetspec).
+
+## Specifying the modulepath
+
+In order for Bolt to find a plan, the plan must be in a module
+on the modulepath. By default, Bolt looks for plans in the
+`<PROJECT_NAME>/modules/plans` and `<PROJECT_NAME>/site-modules/plans` directories.
+
+If you're developing a new project, and you want to use a simplified
+directory structure, create a file called `project.yaml` in the root of your
+project directory. 
+
+
+
+If `project.yaml` exists at the root of the project directory then the project itself is also loaded
+as a module, namespaced to either `name` in project.yaml if it's set or the name of the directory if
+not. 
+
+If you are developing a new task or plan you can create a `<PROJECT_NAME>/tasks/` or `<PROJECT_NAME>/plans/`
+directory alongside `<PROJECT_NAME/project.yaml` to develop your content in, then run Bolt from the
+root of your Bolt project directory to test the task or plan.
+
+**Related Information**
+
+[Bolt project directories](#bolt_project_directories.md)
 
 ## Passing structured data into a plan
 
@@ -43,23 +67,4 @@
 
 ```
 bolt plan run mymodule::myplan --targets app1.myorg.com --params $(@{load_balancers=@("lb1.myorg.com","lb2.myorg.com")} | ConvertTo-Json)
-<<<<<<< HEAD
-```
-=======
-```
-
-## Specifying the modulepath
-
-In order for Bolt to find a task or plan, the task or plan must be in a module on the modulepath.
-If `project.yaml` exists at the root of the project directory then the project itself is also loaded
-as a module, namespaced to either `name` in project.yaml if it's set or the name of the directory if
-not. The default modulepath is `<PROJECT_NAME>/modules/:<PROJECT_NAME>/site-modules/`.
-
-If you are developing a new task or plan you can create a `<PROJECT_NAME>/tasks/` or `<PROJECT_NAME>/plans/`
-directory alongside `<PROJECT_NAME/project.yaml` to develop your content in, then run Bolt from the
-root of your Bolt project directory to test the task or plan.
-
-**Related Information**
-
-[Bolt project directories](#bolt_project_directories.md)
->>>>>>> e8c9952b
+```