--- conflicted
+++ resolved
@@ -42,15 +42,11 @@
 
 ### Tasks
 
-<<<<<<< HEAD
 Tasks are similar to scripts, except that tasks expect to receive input in a specific way. Tasks are also distributed in Puppet modules, so you can write, publish, and download tasks for common operations. Bolt uses Puppet to discover and load locally installed modules, so Puppet must be installed on the local controller node for tasks to work.
-
-Tasks receive input either as environment variables or as a JSON hash on standard input. For example, when executing the task:
-=======
-Tasks are similar to scripts, except that tasks expect to receive input in a
 specific way. Tasks are also distributed in Puppet modules, making it easy to
 write, publish, and download tasks for common operations.
->>>>>>> 6dee86c9
+
+Tasks receive input either as environment variables or as a JSON hash on standard input. For example, when executing the task:
 
 [TODO this is three possible ways to do this, not a description of the first thing]
 
@@ -226,12 +222,7 @@
 
 ### Bolt requires ruby >= 2.0
 
-<<<<<<< HEAD
-Trying to install Bolt on Ruby 1.9 or 2.0 will fail. You must use Ruby 2.1 or greater.
-=======
 Trying to install bolt on ruby 1.9 will fail. You must use ruby 2.0 or
-greater.
->>>>>>> 6dee86c9
 
 ### Bolt fails to install
 
@@ -244,11 +235,7 @@
 
 ### Bolt does not support submitting task arguments via stdin to PowerShell
 
-Tasks written in PowerShell receive arguments only as environment variables.
-
-## Reference
-
-TODO: add list of commands, any arguments they accept, and any options they accept.
+Tasks written in PowerShell can receive arguments only as environment variables.
 
 ### Bolt user and password cannot be specified when running plans
 
@@ -256,6 +243,10 @@
 to each node. For Windows hosts requiring winrm, plan execution will fail. See
 [BOLT-85](https://tickets.puppet.com/browse/BOLT-85).
 
+## Reference
+
+TODO: add list of commands, any arguments they accept, and any options they accept.
+
 ## License
 
 The gem is available as open source under the terms of the [Apache 2.0](https://www.apache.org/licenses/LICENSE-2.0).
