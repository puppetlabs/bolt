# Bolt command reference

These subcommands, actions, and options are available for Bolt.

## Global options

These options are available for all subcommands and actions.

|Option|Description|
|------|-----------|
|`-h`, `--help`|Display the help text.

|
|`--version`|Display the Bolt version.|
|`--debug`|Display debug logging.|

## `apply`

Apply a Puppet manifest file.

**Usage**

`bolt apply <MANIFEST> <TARGETS>`

You must specify one of `--nodes`, `--targets`, `--query`, or `--rerun`.

**Options**

|Option|Description|Default|
|------|-----------|-------|
|`-n`, `--nodes NODES`|Alias for `--targets`.| |
|`-t`, `--targets TARGETS`|The target nodes to apply the manifest to.| |
|`-q`, `--query QUERY`|Query PuppetDB to determine the target nodes. Enter a comma-separated list of target URIs or group names, or read a target list from an input file `@FILE` or stdin `-`| |
|`--rerun FILTER`|Retry on nodes from the last run. `all` runs on all targets from the last run. `failure` runs on all targets that failed in the last run. `success` runs on all targets that succeeded in the last run.| |
|`--noop`|Execute a task that supports it in noop mode.

| |
|`--description DESCRIPTION`|The description to use for the job.

| |
|`-e`, `--execute CODE`|Puppet manifest code to apply to the targets.| |
|**Authentication**| | |
|`-u`, `--user USER`|User to authenticate as.| |
|`-p`, `--password [PASSWORD]`|Password to authenticate with. Omit the value to force a prompt for the password.| |
|`--private-key KEY`|Private SSH key to authenticate with.| |
|`--[no-]host-key-check`|Check host keys with SSH.| |
|`--[no-]ssl`|Use SSL with WinRM.| |
|`--[no-]ssl-verify`|Verify remote host SSL certificate with WinRM.| |
|**Escalation**| | |
|`--run-as USER`|User to run as using privilege escalation.| |
|`--sudo-password [PASSWORD]`|Password for privilege escalation. Omit the value to prompt for the password.| |
|**Run context**| | |
|`-c`, `--concurrency CONCURRENCY`|Maximum number of simultaneous connections.|100|
|`--compile-concurrency CONCURRENCY`|Maximum number of simultaneous manifest block compiles.|Number of cores|
|`-m`, `--modulepath FILEPATHS`|List of directories containing modules, separated by `:`. Directories are case-sensitive.| |
|`--boltdir FILEPATH`|Boltdir to load configuration settings from.|Autodiscovered from current working directory.|
|`--configfile FILEPATH`|File to load configuration settings from.|`~/.puppetlabs/bolt/bolt.yaml`|
|`-i`, `--inventoryfile FILEPATH`|File to load inventory from.|`~/.puppetlabs/bolt/inventory.yaml`|
|`--[no-]save-rerun`|Whether to update the rerun file after this command.| |
|**Transport**| | |
|`--transport TRANSPORT`|The default transport for Bolt to use when connecting to remote nodes. `ssh`, `winrm`, `pcp`, `local`, `docker`, `remote`| |
|`--connect-timeout TIMEOUT`|Connection timeout.|Varies|
|`--[no-]tty`|Request a pseudo TTY on nodes that support it.| |
|**Display**| | |
|`--format FORMAT`|Output format to use. `human`, `json`| |
|`--[no-]color`|Whether to show output in color.| |
|`-v`, `--[no-]verbose`|Display verbose logging.| |
|`--trace`|Display error trace stacks.| |

## `command run`

Run a command on remote targets.

**Usage**

`bolt command run <COMMAND> <TARGETS>`

Surround the command with single quotes if it contains spaces or special characters.

You must specify one of `--nodes`, `--targets`, `--query`, or `--rerun`.

|Option|Description|Default|
|------|-----------|-------|
|`--n`, `--nodes NODES`|Alias for `--targets`.| |
|`-t`, `--targets TARGETS`|Identifies the targets of command.| |
|`-q`, `--query QUERY`|Query PuppetDB to determine the targets. Enter a comma-separated list of target URIs or group names. Or read a target list from an input file `@FILE` or stdin `-`.| |
|`--rerun FILTER`|Retry on nodes from the last run. `all` runs on all targets from the last run. `failure` runs on all targets that failed in the last run. `success` runs on all targets that succeeded in the last run.| |
|`--description DESCRIPTION`|Description to use for the job.| |
|**Authentication**| | |
|`-u`, `--user USER`|User to authenticate as.| |
|`-p`, `--password [PASSWORD]`|Password to authenticate with. Omit the value to prompt for the password.| |
|`--private-key KEY`|Private SSH key to authenticate with.| |
|`--[no-]host-key-check`|Check host keys with SSH.| |
|`--[no-]ssl`|Use SSL with WinRM.| |
|`--[no-]ssl-verify`|Verify remote host SSL certificate with WinRM.| |
|**Escalation**| | |
|`--run-as USER`|User to run as using privilege escalation.| |
|`--sudo-password [PASSWORD]`|Password for privilege escalation. Omit the value to prompt for the password.| |
|**Run context**| | |
|`-c`, `--concurrency CONCURRENCY`|Maximum number of simultaneous connections.|100|
|`-m`, `--modulepath FILEPATHS`|List of directories containing modules, separated by `:`. Directories are case-sensitive.| |
|`--boltdir FILEPATH`|Specify what Boltdir to load config from.|Autodiscovered from current working directory.|
|`--configfile FILEPATH`|Specify where to load config from.|`~/.puppetlabs/bolt/bolt.yaml`|
|`-i`, `--inventoryfile FILEPATH`|Specify where to load inventory from.|`~/.puppetlabs/bolt/inventory.yaml`|
|`--[no-]save-rerun`|Whether to update the rerun file after this command.| |
|**Transports**| | |
|`--transport TRANSPORT`|The default transport for Bolt to use when connecting to remote nodes. `ssh`, `winrm`, `pcp`, `local`, `docker`, `remote`| |
|`--connect-timeout TIMEOUT`|Connection timeout.|Varies|
|`--[no-]tty`|Request a pseudo TTY on nodes that support it.| |
|**Display**| | |
|`--format FORMAT`|Output format to use. `human`, `json`| |
|`--[no-]color`|Whether to show output in color.| |
|`-v`, `--[no-]verbose`|Display verbose logging.| |
|`--trace`|Display error trace stacks.| |

## `file upload`

Upload a local file or directory.

**Usage**

`bolt file upload <SRC> <DEST> <TARGETS>`

You must specify one of `--nodes`, `--targets`, `--query`, or `--rerun`.

**Options**

|Option|Description|Default|
|------|-----------|-------|
|`-n`, `--nodes NODES`|Alias for `--targets`.| |
|`-t`, `--targets TARGETS`|Identifies the targets of command.| |
|`-q`, `--query QUERY`|Query PuppetDB to determine the targets. Enter a comma-separated list of target URIs or group names. Or read a target list from an input file `@FILE` or stdin `-`.| |
|`--rerun FILTER`|Retry on nodes from the last run. `all` runs on all targets from the last run. `failure` runs on all targets that failed in the last run. `success` runs on all targets that succeeded in the last run.| |
|`--description DESCRIPTION`|Description to use for the job.| |
|**Authentication**| | |
|`-u`, `--user USER`|User to authenticate as.| |
|`-p`, `--password [PASSWORD]`|Password to authenticate with. Omit the value to prompt for the password.| |
|`--private-key KEY`|Private SSH key to authenticate with.| |
|`--[no-]host-key-check`|Check host keys with SSH.| |
|`--[no-]ssl`|Use SSL with WinRM.| |
|`--[no-]ssl-verify`|Verify remote host SSL certificate with WinRM.| |
|**Escalation**| | |
|`--run-as USER`|User to run as using privilege escalation.| |
|`--sudo-password [PASSWORD]`|Password for privilege escalation. Omit the value to prompt for the password.| |
|**Run Context**| | |
|`-c`, `--concurrency CONCURRENCY`|Maximum number of simultaneous connections.|100|
|`-m`, `--modulepath FILEPATHS`|List of directories containing modules, separated by `:`. Directories are case-sensitive.| |
|`--boltdir FILEPATH`|Specify what Boltdir to load config from.|Autodiscovered from current working directory.|
|`--configfile FILEPATH`|Specify where to load config from.|`~/.puppetlabs/bolt/bolt.yaml`|
|`-i`, `--inventoryfile FILEPATH`|Specify where to load inventory from.|`~/.puppetlabs/bolt/inventory.yaml`|
|`--[no-]save-rerun`|Whether to update the rerun file after this command.| |
|**Transports**| | |
|`--transport TRANSPORT`|The default transport for Bolt to use when connecting to remote nodes. `ssh`, `winrm`, `pcp`, `local`, `docker`, `remote`| |
|`--connect-timeout TIMEOUT`|Connection timeout.|Varies|
|`--[no-]tty`|Request a pseudo TTY on nodes that support it.| |
|`--tmpdir DIR`|The directory to upload and execute temporary files on the target.| |
|**Display**| | |
|`--format FORMAT`|Output format to use. `human`, `json`| |
|`--[no-]color`|Whether to show output in color.| |
|`-v`, `--[no-]verbose`|Display verbose logging.| |
|`--trace`|Display error trace stacks.| |

## `inventory show`

Show the list of targets an action would run on.

**Usage**

`bolt inventory show <TARGETS>`

You must specify one of `--nodes`, `--targets`, `--query`, or `--rerun`.

**Options**

|Option|Description|Default|
|------|-----------|-------|
|`-n`, `--nodes NODES`|Alias for `--targets`.| |
|`-t`, `--targets TARGETS`|Identifies the targets of command.| |
|`-q`, `--query QUERY`|Query PuppetDB to determine the targets. Enter a comma-separated list of target URIs or group names. Or read a target list from an input file `@<file>` or stdin `-`.| |
|`--rerun FILTER`|Retry on nodes from the last run. `all` runs on all targets from the last run. `failure` runs on all targets that failed in the last run. `success` runs on all targets that succeeded in the last run.| |
|**Run Context**| | |
|`--boltdir FILEPATH`|Specify what Boltdir to load config from.|Autodiscovered from current working directory.|
|`--configfile FILEPATH`|Specify where to load config from.|`~/.puppetlabs/bolt/bolt.yaml`|
|`-i`, `--inventoryfile FILEPATH`|Specify where to load inventory from.|`~/.puppetlabs/bolt/inventory.yaml`|
|**Display**| | |
|`--format FORMAT`|Output format to use. `human`, `json`| |

## `plan convert`

Convert a YAML plan to a Puppet plan.

**Usage**

`bolt plan convert <PLAN>`

**Options**

|Option|Description|Default|
|------|-----------|-------|
|**Run Context**| | |
|`-m`, `--modulepath FILEPATHS`|List of directories containing modules, separated by `:`. Directories are case-sensitive.| |
|`--boltdir FILEPATH`|Specify what Boltdir to load config from.|Autodiscovered from current working directory.|
|`--configfile FILEPATH`|Specify where to load config from.|`~/.puppetlabs/bolt/bolt.yaml`|

## `plan run`

Run a Puppet task plan on remote targets.

**Usage**

bolt plan run <PLAN\> <TARGETS\>

Plan parameters are of the form `parameter=value`.

You must specify one of `--nodes`, `--targets`, `--query`, or `--rerun`.

**Options**

|Option|Description|Default|
|------|-----------|-------|
|`-n`, `--nodes NODES`|Alias for `--targets`.| |
|`-t`, `--targets TARGETS`|Identifies the targets of command.| |
|`-q`, `--query QUERY`|Query PuppetDB to determine the targets. Enter a comma-separated list of target URIs or group names. Or read a target list from an input file `@<file>`or stdin `-`.| |
|`--rerun FILTER`|Retry on nodes from the last run. `all` runs on all targets from the last run. `failure` runs on all targets that failed in the last run. `success` runs on all targets that succeeded in the last run.| |
|`--description DESCRIPTION`|Description to use for the job.| |
|`--params PARAMETERS`|Parameters to a task or plan as json, a json file `@<file>`, or on stdin `-`.| |
|**Authentication**| | |
|`-u`, `--user USER`|User to authenticate as.| |
|`-p`, `--password [PASSWORD]`|Password to authenticate with. Omit the value to prompt for the password.| |
|`--private-key KEY`|Private SSH key to authenticate with.| |
|`--[no-]host-key-check`|Check host keys with SSH.| |
|`--[no-]ssl`|Use SSL with WinRM.| |
|`--[no-]ssl-verify`|Verify remote host SSL certificate with WinRM.| |
|**Escalation**| | |
|`--run-as USER`|User to run as using privilege escalation.| |
|`--sudo-password [PASSWORD]`|Password for privilege escalation. Omit the value to prompt for the password.| |
|**Run Context**| | |
|`-c`, `--concurrency CONCURRENCY`|Maximum number of simultaneous connections.|100|
|`--compile-concurrency CONCURRENCY`|Maximum number of simultaneous manifest block compiles.|Number of cores|
|`-m`, `--modulepath FILEPATHS`|List of directories containing modules, separated by `:`. Directories are case-sensitive.| |
|`--boltdir FILEPATH`|Specify what Boltdir to load config from.|Autodiscovered from current working directory.|
|`--configfile FILEPATH`|Specify where to load config from.|`~/.puppetlabs/bolt/bolt.yaml`|
|`-i`, `--inventoryfile FILEPATH`|Specify where to load inventory from.|`~/.puppetlabs/bolt/inventory.yaml`|
|`--[no-]save-rerun`|Whether to update the rerun file after this command.| |
|**Transports**| | |
|`--transport TRANSPORT`|Specify a default transport. `ssh`, `winrm`, `pcp`, `local`, `docker`, `remote`| |
|`--connect-timeout TIMEOUT`|Connection timeout.|Varies|
|`--[no-]tty`|Request a pseudo TTY on nodes that support it.| |
|`--tmpdir DIR`|The directory to upload and execute temporary files on the target.| |
|**Display**| | |
|`--format FORMAT`|Output format to use. `human`, `json`| |
|`--[no-]color`|Whether to show output in color.| |
|`-v`, `--[no-]verbose`|Display verbose logging.| |
|`--trace`|Display error trace stacks.| |

## `plan show`

Show a list of available plans or details for a specific plan.

**Usage**

`bolt plan show [PLAN]`

Specify an available plan to show documentation for the plan.

**Options**

|Option|Description|Default|
|------|-----------|-------|
|**Run Context**| | |
|`-m`, `--modulepath FILEPATHS`|List of directories containing modules, separated by `:`. Directories are case-sensitive.| |
|`--boltdir FILEPATH`|Specify what Boltdir to load config from.|Autodiscovered from current working directory.|
|`--configfile FILEPATH`|Specify where to load config from.|`~/.puppetlabs/bolt/bolt.yaml`|

## `puppetfile install`

Install modules from a Puppetfile into a Boltdir.

**Usage**

`bolt puppetfile install`

A file named `Puppetfile` must exist in the Boltdir.

Options

|Option|Description|Default|
|------|-----------|-------|
|**Run Context**| | |
|`-m`, `--modulepath FILEPATHS`|List of directories containing modules, separated by `:`. Directories are case-sensitive.| |
|`--boltdir FILEPATH`|Specify what Boltdir to load config from.|Autodiscovered from current working directory.|
|`--configfile FILEPATH`|Specify where to load config from.|`~/.puppetlabs/bolt/bolt.yaml`|

## `puppetfile show-modules`

List modules available to Bolt.

**Usage**

`bolt puppetfile show-modules`

**Options**

<<<<<<< HEAD
|Option|Description|Default|
|------|-----------|-------|
|**Run Context**| | |
|`-m`, `--modulepath FILEPATHS`|List of directories containing modules, separated by `:`. Directories are case-sensitive.| |
|`--boltdir FILEPATH`|Specify what Boltdir to load config from.|Autodiscovered from current working directory.|
|`--configfile FILEPATH`|Specify where to load config from.|`~/.puppetlabs/bolt/bolt.yaml`|
=======
## `puppetfile generate-types`

Generate type references to register in Plans

### Usage

`bolt puppetfile generate-types`

### Options

| Option | Description | Default |
|--------|-------------|---------|
| **Run Context** |
| `-m`, `--modulepath FILEPATHS` | List of directories containing modules, separated by `:`. <br> Directories are case-sensitive. |
| `--boltdir FILEPATH` | Specify what Boltdir to load config from. | Autodiscovered from current working directory. |
| `--configfile FILEPATH` | Specify where to load config from. | `~/.puppetlabs/bolt/bolt.yaml` |
>>>>>>> e4aef2e7

## `script run`

Run a local script on remote targets.

**Usage**

`bolt script run <SCRIPT> <TARGETS> [ARGS]`

**Options**

|Option|Description|Default|
|------|-----------|-------|
|`-n`, `--nodes NODES`|Alias for `--targets`.| |
|`-t`, `--targets TARGETS`|Identifies the targets of command.| |
|`-q`, `--query QUERY`|Query PuppetDB to determine the targets. Enter a comma-separated list of target URIs or group names. Or read a target list from an input file `@<file>` or stdin `-`.| |
|`--rerun FILTER`|Retry on nodes from the last run. `all` runs on all targets from the last run. `failure` runs on all targets that failed in the last run. `success` runs on all targets that succeeded in the last run.| |
|`--description DESCRIPTION`|Description to use for the job.| |
|**Authentication**| | |
|`-u`, `--user USER`|User to authenticate as.| |
|`-p`, `--password [PASSWORD]`|Password to authenticate with. Omit the value to prompt for the password.| |
|`--private-key KEY`|Private SSH key to authenticate with.| |
|`--[no-]host-key-check`|Check host keys with SSH.| |
|`--[no-]ssl`|Use SSL with WinRM.| |
|`--[no-]ssl-verify`|Verify remote host SSL certificate with WinRM.| |
|**Escalation**| | |
|`--run-as USER`|User to run as using privilege escalation.| |
|`--sudo-password [PASSWORD]`|Password for privilege escalation. Omit the value to prompt for the password.| |
|**Run Context**| | |
|`-c`, `--concurrency CONCURRENCY`|Maximum number of simultaneous connections.|100|
|`-m`, `--modulepath FILEPATHS`|List of directories containing modules, separated by `:`. Directories are case-sensitive.| |
|`--boltdir FILEPATH`|Specify what Boltdir to load config from.|Autodiscovered from current working directory.|
|`--configfile FILEPATH`|Specify where to load config from.|`~/.puppetlabs/bolt/bolt.yaml`|
|`-i`, `--inventoryfile FILEPATH`|Specify where to load inventory from.|`~/.puppetlabs/bolt/inventory.yaml`|
|`--[no-]save-rerun`|Whether to update the rerun file after this command.| |
|**Transports**| | |
|`--transport TRANSPORT`|Specify a default transport. `ssh`, `winrm`, `pcp`, `local`, `docker`, `remote`| |
|`--connect-timeout TIMEOUT`|Connection timeout.|Varies|
|`--[no-]tty`|Request a pseudo TTY on nodes that support it.| |
|`--tmpdir DIR`|The directory to upload and execute temporary files on the target.| |
|**Display**| | |
|`--format FORMAT`|Output format to use. `human`, `json`| |
|`--[no-]color`|Whether to show output in color.| |
|`-v`, `--[no-]verbose`|Display verbose logging.| |
|`--trace`|Display error trace stacks.| |

## `secret createkeys`

Create new encryption keys.

**Usage**

`bolt secret createkeys`

Bolt saves keys to the `keys` directory in the Boldir.

**Options**

|Option|Description|Default|
|------|-----------|-------|
|**Run Context**| | |
|`--boltdir FILEPATH`|Specify what Boltdir to save keys to.|Autodiscovered from current working directory.|

## `secret decrypt`

Decrypt a value.

**Usage**

`bolt secret decrypt <CIPHERTEXT>`

**Options**

|Option|Description|Default|
|------|-----------|-------|
|**Run Context**| | |
|`--boltdir FILEPATH`|Specify what Boltdir to load keys from.|Autodiscovered from current working directory.|

## `secret encrypt`

Encrypt a value.

**Usage**

`bolt secret encrypt <PLAINTEXT>`

**Options**

|Option|Description|Default|
|------|-----------|-------|
|**Run Context**| | |
|`--boltdir FILEPATH`|Specify what Boltdir to load keys from.|Autodiscovered from current working directory.|

## `task run`

Run a Puppet task on remote targets.

**Usage**

`bolt task run <TASK> <TARGETS>`

Task parameters are of the form `parameter=value`.

You must specify one of `--nodes`, `--targets`, `--query`, or `--rerun`.

**Options**

|Option|Description|Default|
|------|-----------|-------|
|`-n`, `--nodes NODES`|Alias for `--targets`.| |
|`-t`, `--targets TARGETS`|Identifies the targets of command.| |
|`-q`, `--query QUERY`|Query PuppetDB to determine the targets. Enter a comma-separated list of target URIs or group names. Or read a target list from an input file `@<file>`or stdin `-`.| |
|`--rerun FILTER`|Retry on nodes from the last run. `all` runs on all targets from the last run. `failure` runs on all targets that failed in the last run. `success` runs on all targets that succeeded in the last run.| |
|`--description DESCRIPTION`|Description to use for the job.| |
|`--params PARAMETERS`|Parameters to a task or plan as json, a json file `@<FILE>`, or on stdin `-`.| |
|**Authentication**| | |
|`-u`, `--user USER`|User to authenticate as.| |
|`-p`, `--password [PASSWORD]`|Password to authenticate with. Omit the value to prompt for the password.| |
|`--private-key KEY`|Private SSH key to authenticate with.| |
|`--[no-]host-key-check`|Check host keys with SSH.| |
|`--[no-]ssl`|Use SSL with WinRM.| |
|`--[no-]ssl-verify`|Verify remote host SSL certificate with WinRM.| |
|**Escalation**| | |
|`--run-as USER`|User to run as using privilege escalation.| |
|`--sudo-password [PASSWORD]`|Password for privilege escalation. Omit the value to prompt for the password.| |
|**Run Context**| | |
|`-c`, `--concurrency CONCURRENCY`|Maximum number of simultaneous connections.|100|
|`--compile-concurrency CONCURRENCY`|Maximum number of simultaneous manifest block compiles.|Number of cores|
|`-m`, `--modulepath FILEPATHS`|List of directories containing modules, separated by `:`. Directories are case-sensitive.| |
|`--boltdir FILEPATH`|Specify what Boltdir to load config from.|Autodiscovered from current working directory.|
|`--configfile FILEPATH`|Specify where to load config from.|`~/.puppetlabs/bolt/bolt.yaml`|
|`-i`, `--inventoryfile FILEPATH`|Specify where to load inventory from.|`~/.puppetlabs/bolt/inventory.yaml`|
|`--[no-]save-rerun`|Whether to update the rerun file after this command.| |
|**Transports**| | |
|`--transport TRANSPORT`|Specify a default transport. `ssh`, `winrm`, `pcp`, `local`, `docker`, `remote`| |
|`--connect-timeout TIMEOUT`|Connection timeout.|Varies|
|`--[no-]tty`|Request a pseudo TTY on nodes that support it.| |
|`--tmpdir DIR`|The directory to upload and execute temporary files on the target.| |
|**Display**| | |
|`--format FORMAT`|Output format to use. `human`, `json`| |
|`--[no-]color`|Whether to show output in color.| |
|`-v`, `--[no-]verbose`|Display verbose logging.| |
|`--trace`|Display error trace stacks.| |

## `task show`

Show a list of available tasks or details for a specific task.

**Usage**

`bolt task show [TASK]`

Specify an available task to show documentation for the task.

**Options**

|Option|Description|Default|
|------|-----------|-------|
|**Run Context**| | |
|`-m`, `--modulepath FILEPATHS`|List of directories containing modules, separated by `:`. Directories are case-sensitive.| |
|`--boltdir FILEPATH`|Specify what Boltdir to load config from.|Autodiscovered from current working directory.|
|`--configfile FILEPATH`|Specify where to load config from.|`~/.puppetlabs/bolt/bolt.yaml`|

**Secret options**

|Option|Description|
|------|-----------|
|`--plugin`|Which plugin to use.|

**Parent topic:**[Using Bolt commands](running_bolt.md)
<|MERGE_RESOLUTION|>--- conflicted
+++ resolved
@@ -301,14 +301,14 @@
 
 **Options**
 
-<<<<<<< HEAD
-|Option|Description|Default|
-|------|-----------|-------|
-|**Run Context**| | |
-|`-m`, `--modulepath FILEPATHS`|List of directories containing modules, separated by `:`. Directories are case-sensitive.| |
-|`--boltdir FILEPATH`|Specify what Boltdir to load config from.|Autodiscovered from current working directory.|
-|`--configfile FILEPATH`|Specify where to load config from.|`~/.puppetlabs/bolt/bolt.yaml`|
-=======
+
+|Option|Description|Default|
+|------|-----------|-------|
+|**Run Context**| | |
+|`-m`, `--modulepath FILEPATHS`|List of directories containing modules, separated by `:`. Directories are case-sensitive.| |
+|`--boltdir FILEPATH`|Specify what Boltdir to load config from.|Autodiscovered from current working directory.|
+|`--configfile FILEPATH`|Specify where to load config from.|`~/.puppetlabs/bolt/bolt.yaml`|
+
 ## `puppetfile generate-types`
 
 Generate type references to register in Plans
@@ -325,7 +325,6 @@
 | `-m`, `--modulepath FILEPATHS` | List of directories containing modules, separated by `:`. <br> Directories are case-sensitive. |
 | `--boltdir FILEPATH` | Specify what Boltdir to load config from. | Autodiscovered from current working directory. |
 | `--configfile FILEPATH` | Specify where to load config from. | `~/.puppetlabs/bolt/bolt.yaml` |
->>>>>>> e4aef2e7
 
 ## `script run`
 
