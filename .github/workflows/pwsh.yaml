--- conflicted
+++ resolved
@@ -12,14 +12,10 @@
 
   test:
     name: Test Generated PowerShell Cmdlets
-<<<<<<< HEAD
     strategy:
       matrix:
-        os: [ubuntu-latest, windows-latest, macos-latest]
+        os: [ubuntu-latest, windows-2019, macos-latest]
     runs-on: ${{ matrix.os }}
-=======
-    runs-on: windows-latest
->>>>>>> f76f7444
     steps:
       - name: Checkout repository
         uses: actions/checkout@v2
